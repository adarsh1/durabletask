﻿//  ----------------------------------------------------------------------------------
//  Copyright Microsoft Corporation
//  Licensed under the Apache License, Version 2.0 (the "License");
//  you may not use this file except in compliance with the License.
//  You may obtain a copy of the License at
//  http://www.apache.org/licenses/LICENSE-2.0
//  Unless required by applicable law or agreed to in writing, software
//  distributed under the License is distributed on an "AS IS" BASIS,
//  WITHOUT WARRANTIES OR CONDITIONS OF ANY KIND, either express or implied.
//  See the License for the specific language governing permissions and
//  limitations under the License.
//  ----------------------------------------------------------------------------------

namespace DurableTask.Tracking
{
    using System;
    using System.Collections.Generic;
    using System.Diagnostics;
    using System.Linq;
    using System.Threading;
    using System.Threading.Tasks;
    using Common;
    using History;
    using Tracing;

    internal class JumpStartManager
    {
        readonly ServiceBusOrchestrationService service;
        readonly TimeSpan interval;
        readonly TimeSpan intervalOnTimeout = TimeSpan.MinValue;
        readonly TimeSpan ignoreWindow;
        volatile int isStarted;

        public JumpStartManager(
            ServiceBusOrchestrationService service,
            TimeSpan interval,
            TimeSpan ignoreWindow)
        {
            isStarted = 0;
            this.service = service;
            this.interval = interval;
            this.ignoreWindow = ignoreWindow;
        }

        public Task StartAsync()
        {
            if (Interlocked.CompareExchange(ref isStarted, 1, 0) != 0)
            {
                throw TraceHelper.TraceException(TraceEventType.Error,
                    new InvalidOperationException("JumpStart has already started"));
            }

            TraceHelper.Trace(TraceEventType.Information, "Jump start manager starting.");
            return Task.Factory.StartNew(() => JumpStartAsync());
        }

        public Task StopAsync()
        {
            if (Interlocked.CompareExchange(ref isStarted, 0, 1) != 1)
            {
                // idempotent
                return Task.FromResult(0);
            }

            TraceHelper.Trace(TraceEventType.Information, "Jump start manager stopped.");

            return Task.FromResult(0);
        }

        public async Task JumpStartAsync()
        {
            while (isStarted == 1)
            {
                TimeSpan delay = this.interval;
                try
                {
                    TraceHelper.Trace(TraceEventType.Information, "Jump start starting fetch");

                    // TODO: Query in batchces and change timeframe only after curent range is finished
                    IEnumerable<OrchestrationJumpStartInstanceEntity> entities = await this.service.InstanceStore.GetJumpStartEntitesAsync(1000);
                    TraceHelper.Trace(TraceEventType.Information,
                        $"JumpStartManager: Fetched state entities count: {entities.Count()}");
                    var taskList = new List<Task>();
                    entities.ToList().ForEach(e => taskList.Add(this.JumpStartOrchestrationAsync(e)));
                    await Task.WhenAll(taskList);
                }
                catch (TimeoutException)
                {
                    delay = this.intervalOnTimeout;
                }
                catch (TaskCanceledException exception)
                {
                    TraceHelper.Trace(TraceEventType.Information,
                        $"JumpStartManager: TaskCanceledException while fetching state entities, should be harmless: {exception.Message}");
                    delay = this.interval;
                }
                catch (Exception exception) when (!Utils.IsFatal(exception))
                {
                    if (isStarted == 0)
                    {
                        TraceHelper.Trace(TraceEventType.Information,
                            $"JumpStartManager: Harmless exception while fetching state entities after Stop(): {exception.Message}");
                    }
                    else
                    {
                        TraceHelper.TraceException(TraceEventType.Warning, exception,
                            "JumpStartManager: Exception while fetching/processing state entities");
                        delay = this.interval;
                    }
                }

                await Task.Delay(delay);
            }
        }

        protected async Task JumpStartOrchestrationAsync(OrchestrationJumpStartInstanceEntity jumpStartEntity)
        {
            var instance = jumpStartEntity.State.OrchestrationInstance;
<<<<<<< HEAD
            OrchestrationStateHistoryEvent stateEntity = (await this.service.InstanceStore.GetEntitesAsync(instance.InstanceId, instance.ExecutionId))?.FirstOrDefault();
=======
            OrchestrationStateInstanceEntity stateEntity = (await this.service.InstanceStore.GetEntitesAsync(instance.InstanceId, instance.ExecutionId)).FirstOrDefault();
>>>>>>> 3dccaf73
            if (stateEntity != null)
            {
                // It seems orchestration started, delete entity from JumpStart table
                await this.service.InstanceStore.DeleteJumpStartEntitesAsync(new[] { jumpStartEntity });
            }
            else if (jumpStartEntity.JumpStartTime == DateTime.MinValue &&
                jumpStartEntity.State.CreatedTime + this.ignoreWindow < DateTime.UtcNow)
            {
                // JumpStart orchestration
                var startedEvent = new ExecutionStartedEvent(-1, jumpStartEntity.State.Input)
                {
                    Tags = jumpStartEntity.State.Tags,
                    Name = jumpStartEntity.State.Name,
                    Version = jumpStartEntity.State.Version,
                    OrchestrationInstance = jumpStartEntity.State.OrchestrationInstance
                };

                var taskMessage = new TaskMessage
                {
                    OrchestrationInstance = jumpStartEntity.State.OrchestrationInstance,
                    Event = startedEvent
                };

                await this.service.SendTaskOrchestrationMessageAsync(taskMessage);
                TraceHelper.Trace(TraceEventType.Information,
                    $"JumpStartManager: SendTaskOrchestrationMessageAsync({instance.InstanceId}, {instance.ExecutionId}) success!");

                // Now update the JumpStart table
                jumpStartEntity.JumpStartTime = DateTime.UtcNow;
                await this.service.InstanceStore.WriteJumpStartEntitesAsync(new[] { jumpStartEntity });

                TraceHelper.Trace(TraceEventType.Information,
                    $"JumpStartManager: WriteJumpStartEntitesAsync({instance.InstanceId}, {instance.ExecutionId}) success!");
            }
        }
    }
}<|MERGE_RESOLUTION|>--- conflicted
+++ resolved
@@ -116,11 +116,7 @@
         protected async Task JumpStartOrchestrationAsync(OrchestrationJumpStartInstanceEntity jumpStartEntity)
         {
             var instance = jumpStartEntity.State.OrchestrationInstance;
-<<<<<<< HEAD
-            OrchestrationStateHistoryEvent stateEntity = (await this.service.InstanceStore.GetEntitesAsync(instance.InstanceId, instance.ExecutionId))?.FirstOrDefault();
-=======
-            OrchestrationStateInstanceEntity stateEntity = (await this.service.InstanceStore.GetEntitesAsync(instance.InstanceId, instance.ExecutionId)).FirstOrDefault();
->>>>>>> 3dccaf73
+            OrchestrationStateInstanceEntity stateEntity = (await this.service.InstanceStore.GetEntitesAsync(instance.InstanceId, instance.ExecutionId))?.FirstOrDefault();
             if (stateEntity != null)
             {
                 // It seems orchestration started, delete entity from JumpStart table
